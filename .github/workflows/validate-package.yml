--- conflicted
+++ resolved
@@ -1,26 +1,8 @@
 name: Package Validation
 
 on:
-<<<<<<< HEAD
-  pull_request:
-    branches: [main]
-    paths:
-      - 'package.json'
-      - 'package-lock.json'
-      - 'src/**'
-      - 'tsconfig.json'
-      - '.github/workflows/validate-package.yml'
-  push:
-    branches: [main]
-    paths:
-      - 'package.json'
-      - 'package-lock.json'
-      - 'src/**'
-      - 'tsconfig.json'
-=======
   release:
     types: [created, published, prereleased]
->>>>>>> eb32f48a
   workflow_dispatch:
 
 jobs:
